--- conflicted
+++ resolved
@@ -124,22 +124,22 @@
 (defun weather-metno~do-insert-weathericon (status buffer point content-type)
   "Insert image in BUFFER at POINT.
 This is used by `weather-metno-insert-weathericon' as handler."
-  (switch-to-buffer (current-buffer))
-  (goto-char (point-min))
-  (unless (search-forward "\n\n" nil t)
-    (kill-buffer)
-    (error "Error in http reply"))
-  (let ((headers (buffer-substring (point-min) (point))))
-    (unless (string-match-p "^HTTP/1.1 200 OK" headers)
+  (save-excursion
+    (goto-char (point-min))
+    (unless (search-forward "\n\n" nil t)
       (kill-buffer)
-      (error "Unable to fetch data"))
-    (url-store-in-cache (current-buffer))
-
-    (let ((image (create-image (buffer-substring (point) (point-max))
-                               (if content-type nil 'png) t)))
-      (kill-buffer)
-      (with-current-buffer buffer
-        (put-image image point)))))
+      (error "Error in http reply"))
+    (let ((headers (buffer-substring (point-min) (point))))
+      (unless (string-match-p "^HTTP/1.1 200 OK" headers)
+        (kill-buffer)
+        (error "Unable to fetch data"))
+      (url-store-in-cache (current-buffer))
+
+      (let ((image (create-image (buffer-substring (point) (point-max))
+                                 (if content-type nil 'png) t)))
+        (kill-buffer)
+        (with-current-buffer buffer
+          (put-image image point))))))
 
 (defvar weather-metno-symbol-expire-time 86400
   "Expire time for symbols in seconds.
@@ -156,31 +156,10 @@
 http://api.met.no/weatherapi/weathericon/1.0/documentation
 
 The data is available under CC-BY-3.0."
-<<<<<<< HEAD
-  (let ((url (weather-metno~weathericon-url icon nightp polarp content-type)))
-    (url-retrieve
-     url
-     (lambda (status buffer point)
-       (save-excursion
-         (goto-char (point-min))
-         (unless (search-forward "\n\n" nil t)
-           (kill-buffer)
-           (error "Error in http reply"))
-         (let ((headers (buffer-substring (point-min) (point))))
-           (unless (string-match-p "^HTTP/1.1 200 OK" headers)
-             (kill-buffer)
-             (error "Unable to fetch data"))
-           (url-store-in-cache (current-buffer))
-
-           (let ((image (create-image (buffer-substring (point) (point-max))
-                                      (if content-type nil 'png) t)))
-             (kill-buffer)
-             (with-current-buffer buffer
-               (put-image image point))))))
-     (list buffer point))))
-=======
-  (let* ((url (weather-metno~weathericon-url icon nightp polarp content-type))
-         (expire-time2 (or expire-time weather-metno-symbol-expire-time))
+  (let* ((url (weather-metno~weathericon-url icon nightp polarp
+                                             content-type))
+         (expire-time2 (or expire-time
+                           weather-metno-symbol-expire-time))
          (expired (if expire-time2
                       (url-cache-expired url expire-time2)
                     t)))
@@ -194,7 +173,6 @@
        url
        'weather-metno~do-insert-weathericon
        (list buffer point content-type)))))
->>>>>>> f10c4778
 
 (defun weather-metno~parse-time-string (time-string)
   "Parse a RFC3339 compliant TIME-STRING.
@@ -495,8 +473,8 @@
 
   (when (get-buffer weather-metno-buffer-name)
     (kill-buffer weather-metno-buffer-name))
+  
   (save-excursion
-<<<<<<< HEAD
     (with-current-buffer (get-buffer-create weather-metno-buffer-name)
       (let ((inhibit-read-only t))
         (weather-metno-forecast-mode)
@@ -526,7 +504,10 @@
                 (let ((fmt-entry (weather-metno~format-entry entry last-headline)))
                   (unless (weather-metno~string-empty? fmt-entry)
                     (weather-metno~insert 'weather-metno-entry
-                                          "** " fmt-entry "\n")))))))
+                                          "** " fmt-entry "\n"))
+                  ))
+              ))
+          )
         (insert "\n")
         (when (file-exists-p weather-metno-logo)
           (insert-image-file weather-metno-logo))
@@ -534,50 +515,7 @@
          'weather-metno-footer
          "Data from The Norwegian Meteorological Institute (CC BY 3.0)\n")) ;; TODO link!
       ))
-  (weather-metno~switch-to-forecast-buffer)) 
-=======
-   (with-current-buffer (get-buffer-create weather-metno-buffer-name)
-     (let ((inhibit-read-only t))
-       (weather-metno-forecast-mode)
-       (erase-buffer)
-       (goto-char (point-min))
-
-       (dolist (location weather-metno~data)
-         (weather-metno~insert 'weather-metno-header
-                               (format "Forecast for location %s,%s %s\n"
-                                       (caar location) (cadar location)
-                                       (caddar location)))
-
-         (dolist (forecast (cadr location))
-           (let ((date-range (car forecast))
-                 (last-headline (point)))
-             (weather-metno~insert 'weather-metno-date-range
-                                   "* From "
-                                   (format-time-string
-                                    weather-metno-format-time-string
-                                    (car date-range))
-                                   " to "
-                                   (format-time-string
-                                    weather-metno-format-time-string
-                                    (cadr date-range))
-                                   "\n")
-             (dolist (entry (cdr forecast))
-               (let ((fmt-entry (weather-metno~format-entry entry last-headline)))
-                 (unless (weather-metno~string-empty? fmt-entry)
-                   (weather-metno~insert 'weather-metno-entry
-                                         "** " fmt-entry "\n"))
-                 ))
-             ))
-         )
-       (insert "\n")
-       (when (file-exists-p weather-metno-logo)
-         (insert-image-file weather-metno-logo))
-       (weather-metno~insert
-        'weather-metno-footer
-        "Data from The Norwegian Meteorological Institute (CC BY 3.0)\n")) ;; TODO link!
-     ))
   (weather-metno~switch-to-forecast-buffer))
->>>>>>> f10c4778
 
 ;;;###autoload
 (defun weather-metno-forecast-location (lat lon &optional msl)
